--- conflicted
+++ resolved
@@ -29,10 +29,7 @@
 # options: baremetal application source path
 def xlnx_generate_testapp(tgt_node, sdt, options):
     ttc_node_list = []
-<<<<<<< HEAD
-=======
     dma_node_list = []
->>>>>>> 31cb66ad
     root_node = sdt.tree[tgt_node]
     compatible_dict = {}
     root_sub_nodes = root_node.subnodes()
@@ -41,8 +38,6 @@
     # and create a compatible_list from these nodes.
     symbol_node = ""
     chosen_node = ""
-<<<<<<< HEAD
-=======
     driver_name = ""
     stdin = None
     stdin_node = None
@@ -50,7 +45,6 @@
         stdin = options['args'][2]
     except IndexError:
         pass
->>>>>>> 31cb66ad
     for node in root_sub_nodes:
         try:
             if node.name == "chosen":
@@ -69,14 +63,11 @@
         if "cdns,ttc" in node["compatible"].value:
             ttc_node_list += [node]
         compatible_dict.update({node: node["compatible"].value})
-<<<<<<< HEAD
-=======
         if stdin:
             if node.propval('xlnx,name') != ['']:
                 node_name = node.propval('xlnx,name', list)[0]
                 if node_name == stdin:
                     stdin_node = node
->>>>>>> 31cb66ad
     match_cpunode = get_cpu_node(sdt, options)
     proc_ip_name = match_cpunode['xlnx,ip-name'].value
     if proc_ip_name[0] in ["psu_cortexr5", "psv_cortexr5", "psx_cortexr52"] and ttc_node_list:
@@ -140,10 +131,6 @@
         except KeyError:
             drv_config_name = drv_name
 
-<<<<<<< HEAD
-        stdin_addr = None
-        if chosen_node:
-=======
         if drv_config_name == 'XAxiEthernet':
            driver_name = drv_config_name
            for node in node_list:
@@ -161,7 +148,6 @@
             val, size = scan_reg_size(stdin_node, stdin_node['reg'].value, 0)
             stdin_addr = val
         elif chosen_node:
->>>>>>> 31cb66ad
             stdin_node = get_stdin(sdt, chosen_node, node_list)
             if stdin_node:
                 val, size = scan_reg_size(stdin_node, stdin_node['reg'].value, 0)
@@ -206,10 +192,6 @@
                             match_list = []
                             for prop_name in list_of_hw_props:
                                 try:
-<<<<<<< HEAD
-                                    val = node[has_hwdep].value
-=======
->>>>>>> 31cb66ad
                                     if "interrupts" in testapp_schema[app]['hwproperties']:
                                         intr_parent_phandle = node["interrupt-parent"].value
                                         intr_parent_node = [node for node in sdt.tree['/'].subnodes() if node.phandle == intr_parent_phandle[0]]
@@ -217,13 +199,6 @@
                                         # But, that is a cumbersome process and this condition also works given the way gen-domain-dts
                                         # behaves.
                                         if intr_parent_node and intr_parent_node[0]["compatible"].value[0] != "interrupt-multiplex":
-<<<<<<< HEAD
-                                            has_hwdep = 0
-                                        else:
-                                            has_hwdep = 1
-                                    else:
-                                        has_hwdep = 0
-=======
                                             match_list.append(True)
                                         else:
                                             match_list.append(False)
@@ -247,7 +222,6 @@
                                         except KeyError:
                                             match_list.append(False)
 
->>>>>>> 31cb66ad
                                 except KeyError:
                                     match_list.append(False)
 

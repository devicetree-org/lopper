#/*
# * Copyright (c) 2021 Xilinx Inc. All rights reserved.
# * Copyright (c) 2023, Advanced Micro Devices, Inc. All rights reserved.
# *
# * Author:
# *       Appana Durga Kedareswara rao <appana.durga.rao@xilinx.com>
# *       Naga Sureshkumar Relli <naga.sureshkumar.relli@xilinx.com>
# *
# * SPDX-License-Identifier: BSD-3-Clause
# */

import struct
import sys
import types
import os
import getopt
import re
import subprocess
from pathlib import Path
from pathlib import PurePath
from lopper import Lopper
from lopper import LopperFmt
import lopper
from re import *
import yaml
import glob
from collections import OrderedDict

sys.path.append(os.path.dirname(__file__))
from baremetalconfig_xlnx import *

def is_compat( node, compat_string_to_test ):
    if re.search( "module,xlnx_overlay_dt", compat_string_to_test):
        return xlnx_generate_overlay_dt
    return ""

def get_label(sdt, symbol_node, node):
    prop_dict = Lopper.node_properties_as_dict(sdt.FDT, symbol_node.abs_path, False)
    match = [label for label,node_abs in prop_dict.items() if re.match(node_abs[0], node.abs_path) and len(node_abs[0]) == len(node.abs_path)]
    if match:
        return match[0]
    else:
        return None

def remove_node_ref(sdt, tgt_node, ref_node):
    prop_dict = ref_node.__props__.copy()
    match_label_list = []
    for node in sdt.tree[tgt_node].subnodes():
        matched_label = get_label(sdt, ref_node, node)
        if matched_label:
            match_label_list.append(matched_label)
    for prop,node1 in prop_dict.items():
        if prop not in match_label_list:
            sdt.tree['/' + ref_node.name].delete(prop)

def usage():
    prog = os.path.basename(sys.argv[0])
    print('Usage: %s <system device tree> -- <xlnx_overlay_dt.py> <machine name> <configuration>' % prog)
    print('  machine name:         cortexa53-zynqmp or cortexa72-versal')
    print('  configuration:        full or dfx' )

"""
This API generates the overlay dts file by taking pl.dtsi
generated from DTG++.
Args:
    tgt_node: is the baremetal config top level domain node number
    sdt:      is the system device-tree
    options:  There are two valid options
              Machine name as cortexa53-zynqmp or cortexa72-versal
              An optional argument full/dfx. The default will be full.
"""
def xlnx_generate_overlay_dt(tgt_node, sdt, options):
    root_node = sdt.tree[tgt_node]
    root_sub_nodes = root_node.subnodes()

    symbol_node = ""
    gic_node = ""
    platform = "None"
    config = "None"
    imux_node = ""
    try:
        platform = options['args'][0]
        config = options['args'][1]
    except:
        pass
    outfile = os.path.join(sdt.outdir, 'pl.dtsi')
    for node in root_sub_nodes:
        try:
            if node.name == "__symbols__":
                symbol_node = node
            if node.name == "interrupt-multiplex":
                imux_node = node
        except:
           pass

    # Get the list of nodes that are added to fragment@1
    # i,e fragment@1/overlay@1 node. we can ignore these nodes
    # while reading the tree to add nodes under fragment@2/overlay@2
    ignore_list = []
    phandle_dict = {"axistream-connected" : ['phandle 0'], "pcs-handle": ['phandle 0']}
    for node in root_sub_nodes:
        try:
            label_name = get_label(sdt, symbol_node, node)
            if (platform == "cortexa53-zynqmp" or platform == "psu_cortexa53_0") and label_name == "gic_a53":
                gic_node = node
            elif (platform == "cortexa72-versal" or platform == "psv_cortexa72_0") and label_name == "gic_a72":
                gic_node = node
            elif platform == "psx_cortexa78_0" and label_name == "gic_a78":
                gic_node = node
            if re.search("afi0" , node.name) or re.search("afi1" , node.name) or re.search("afi2" , node.name) or re.search("afi3" , node.name) or re.search("clocking" , node.name):
               ignore_list.append(node)
        except:
           pass

    fpga_ignore_list = []
    for node in root_sub_nodes:

        try:
            if re.search("fpga-PR*" , node.name):
               fpga_ignore_list.append(node)

        except:
           pass

    # Initialize the variables to its defaults
    root = 1
    tab_len = 0
    parent_node = ""
    parent_tab = 0

    # If no config option is provided then the default is
    # full bit stream support
    if config == "None":
        config = "full"

    if config != "full" and config != "dfx":
        print('%s is not a valid argument' % str(config))
        usage()
        sys.exit(1)        

    pl_node = None
    has_valid_pl = False
    has_pl = False

<<<<<<< HEAD
    for node in root_sub_nodes:
        if node.name == "amba_pl":
            get_sub_node = node.subnodes()
            for node in get_sub_node:
                if node.propval('reg') != ['']:
                    has_valid_pl = True
                    break
        if has_valid_pl:
            break

=======
>>>>>>> 31cb66ad
    for node in root_sub_nodes:
        if node.name == "amba_pl":
            pl_node = node
            get_sub_node = node.subnodes()
            for node in get_sub_node:
                if node.propval('reg') != ['']:
                    has_valid_pl = True
                    break
        if has_valid_pl:
            break

    if pl_node:
        plat = DtbtoCStruct(outfile)

    for node in root_sub_nodes:
        set_ignore = 0

        try:
            path = node.abs_path
            ret = path.split('/')
            pl = 0
            rt = len(ret) - 1
            child_len = len(node.child_nodes)

            # Only check for the nodes under amba_pl
            for x in ret:
                if x == "amba_pl":
                   pl = 1

            if pl == 1:
                if child_len != 0 and node.name != "amba_pl":
                    if child_len > 1:
                        tab_len = 0
                    else:
                        tab_len = tab_len + int(child_len)

                if root == 1:
                    # Create overlay0: __overlay__ node as first node under fragment@0
                    plat.buf('/dts-v1/;')
                    plat.buf('\n/plugin/;')
                    if platform == "cortexa53-zynqmp" or platform == "cortexa9-zynq":
                        plat.buf('\n&fpga_full{')
                    else:
                        plat.buf('\n&fpga{')
                    try:
                        # There is no cortexa9-zynq platform but this is a place
                        # holder. If platform is microblaze then exit as dt overlays
                        # are not supported for microblaze platform.
                        #
                        # configuration "full" is used for Zynq 7000(full),
                        # ZynqMP(full) and Versal(segmented configuration) requires
                        # firmware-name dt property.
                        #
                        # configuration "dfx" is used for ZynqMP(DFx) and
                        # Versal(DFx). For Versal DFx Static we need
                        # external-fpga-config dt property.
                        if config == "full" and platform != "microblaze" or config == "dfx" and platform == "cortexa53-zynqmp":
                            plat.buf('\n\t%s' % node['firmware-name'])
                        elif config == "dfx" and platform != "microblaze" and platform != "cortexa9-zynq" and platform != "cortexa53-zynqmp":
                            plat.buf('\n\texternal-fpga-config;')
                        else:
                            print('%s is not a valid Machine' % str(platform))
                            sys.exit(1)
                               
                    except:
                        pass

                    for inode in fpga_ignore_list:
                        label_name = get_label(sdt, symbol_node, inode)
                        plat.buf('\n\t%s: %s {' % (label_name, inode.name))
                        for p in inode.__props__.values():
                            if re.search("phandle =", str(p)) or str(p) == '':
                                continue
                            plat.buf('\n\t\t%s' % p)
                        plat.buf('\n\t};')
                    plat.buf('\n};')

                    # Add afi and clocking nodes to fragment@1     
<<<<<<< HEAD
                    if platform == "cortexa53-zynqmp":
=======
                    if platform == "cortexa53-zynqmp" or platform == "cortexa9-zynq":
>>>>>>> 31cb66ad
                        plat.buf('\n&amba{')
                        for inode in ignore_list:
                            label_name = get_label(sdt, symbol_node, inode)
                            plat.buf('\n\t%s: %s {' % (label_name, inode.name))
                            for p in inode.__props__.values():
                                if re.search("phandle =", str(p)) or str(p) == '':
                                    continue
                                plat.buf('\n\t\t%s' % p)
                            plat.buf('\n\t};')
                        plat.buf('\n};')
                    
                    if has_valid_pl:
                        has_valid_pl = False
                        has_pl = True
                        plat.buf('\n&amba{')
                    root = 0

                # Now add all the nodes except the nodes that are added
                # that are added under fragment@1
                for ignoreip in ignore_list:
                    if re.match(ignoreip.name , node.name):
                       set_ignore = 1

                for ignoreip in fpga_ignore_list:
                    if re.match(ignoreip.name , node.name):
                       set_ignore = 1

                if set_ignore == 1:
                    continue

                # Add all the nodes exists under amba_pl to fragment@2
                if node.name != "amba_pl":
                    if parent_tab == 1 and parent_node == node.parent:
                        plat.buf('\n')
                        plat.buf('\t' * int(rt))
                        plat.buf('};')
                        parent_tab = 0

                    label_name = get_label(sdt, symbol_node, node)
                    plat.buf('\n')
                    plat.buf('\t' * int(rt-1))
                    plat.buf('%s: %s {' % (label_name, node.name))
                    for p in node.__props__.values():
                        if re.search("phandle =", str(p)) or str(p) == '':
                            continue
                        plat.buf('\n')
                        plat.buf('\t' * int(rt))
                        phandle_prop = None
                        if p.name in phandle_dict:
                            # Get the phandle field in the value
                            phandle_val = phandle_dict[p.name][0].split()
                            phandle_index = phandle_val.index('phandle')
                            phandle_to_search = p.value[phandle_index]
                            node_found = [node for node in sdt.tree['/'].subnodes() if node.phandle == phandle_to_search]
                            if node_found:
                                p.value[phandle_index] = f'&{node_found[0].label}'
                                mod_val =  ' '.join(str(value) for value in p.value)
                                node[p].value = f'<{mod_val}>'
                                phandle_prop = str(p).replace('"', '')
                        if phandle_prop:
                            plat.buf('%s' % phandle_prop)
                        elif re.search("clocks =", str(p)):
                            plat.buf('%s' % node['clocks'])
                        else:
                            if p.name == "interrupt-parent":
                                if gic_node and imux_node:
                                    if p.value[0] == imux_node.phandle:
                                        p.value =  gic_node.phandle
                            plat.buf('%s' % p)

                    plat.buf('\n')
                    plat.buf('\t' * int(rt-1))
                    if child_len < 1:
                        plat.buf('};')
                        for count in range(tab_len):
                            plat.buf('\n')
                            plat.buf('\t' * int(int(rt-2)-count))
                            plat.buf('};')

                        tab_len = 0
                    else:
                        if child_len > tab_len:
                            parent_node = node.parent
                            parent_tab = 1
        except:
           pass

    if parent_tab == 1:
        plat.buf('\n')
        plat.buf('\t' * int(rt))
        plat.buf('};')
    if has_pl:
        plat.buf('\n};')
<<<<<<< HEAD
    plat.out(''.join(plat.get_buf()))
=======
>>>>>>> 31cb66ad
    if pl_node:
        plat.out(''.join(plat.get_buf()))
        sdt.tree.delete(pl_node)
        remove_node_ref(sdt, tgt_node, sdt.tree['/__symbols__'])
        remove_node_ref(sdt, tgt_node, sdt.tree['/aliases'])

    return True<|MERGE_RESOLUTION|>--- conflicted
+++ resolved
@@ -142,19 +142,6 @@
     has_valid_pl = False
     has_pl = False
 
-<<<<<<< HEAD
-    for node in root_sub_nodes:
-        if node.name == "amba_pl":
-            get_sub_node = node.subnodes()
-            for node in get_sub_node:
-                if node.propval('reg') != ['']:
-                    has_valid_pl = True
-                    break
-        if has_valid_pl:
-            break
-
-=======
->>>>>>> 31cb66ad
     for node in root_sub_nodes:
         if node.name == "amba_pl":
             pl_node = node
@@ -233,11 +220,7 @@
                     plat.buf('\n};')
 
                     # Add afi and clocking nodes to fragment@1     
-<<<<<<< HEAD
-                    if platform == "cortexa53-zynqmp":
-=======
                     if platform == "cortexa53-zynqmp" or platform == "cortexa9-zynq":
->>>>>>> 31cb66ad
                         plat.buf('\n&amba{')
                         for inode in ignore_list:
                             label_name = get_label(sdt, symbol_node, inode)
@@ -331,10 +314,6 @@
         plat.buf('};')
     if has_pl:
         plat.buf('\n};')
-<<<<<<< HEAD
-    plat.out(''.join(plat.get_buf()))
-=======
->>>>>>> 31cb66ad
     if pl_node:
         plat.out(''.join(plat.get_buf()))
         sdt.tree.delete(pl_node)

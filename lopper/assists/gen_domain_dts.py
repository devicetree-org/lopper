--- conflicted
+++ resolved
@@ -21,9 +21,6 @@
 import common_utils as utils
 from domain_access import update_mem_node
 
-<<<<<<< HEAD
-def delete_unused_props( node, driver_proplist ):
-=======
 def delete_unused_props( node, driver_proplist , delete_child_nodes):
     if delete_child_nodes:
         child_list = list(node.child_nodes.keys())
@@ -33,7 +30,6 @@
             if not child_node.child_nodes.keys() and not child_node.__props__.keys():
                 node.delete(child_node)
 
->>>>>>> 31cb66ad
     prop_list = list(node.__props__.keys())
     for prop in prop_list:
         if prop not in driver_proplist:
@@ -90,12 +86,6 @@
     except IndexError:
         pass
 
-    keep_tcms = None
-    try:
-        keep_tcms = options['args'][2]
-    except IndexError:
-        pass
-
     # Delete other CPU Cluster nodes
     cpunode_list = sdt.tree.nodes('/cpu.*@.*')
     clustercpu_nodes = []
@@ -126,25 +116,19 @@
                 sdt.tree.delete(node)
             if node.propval('memory_type', list) == ['linear_flash']:
                 sdt.tree.delete(node)
-<<<<<<< HEAD
-=======
             if node.label == "amba_xppu" or node.label == "amba_xmpu":
                 sdt.tree.delete(node)
->>>>>>> 31cb66ad
             for entry in node.propval('compatible', list):
                 pl_memory_compatible_list = ["xlnx,ddr4","xlnx,mig-7series","xlnx,lmb-bram","xlnx,axi-bram"]
                 if any(entry.startswith(compatible_prefix) for compatible_prefix in pl_memory_compatible_list):
                     sdt.tree.delete(node)
                     break
-<<<<<<< HEAD
-=======
             if node.propval('xlnx,name') != ['']:
                 node.delete('xlnx,name')
             if node.propval('xlnx,interconnect-s-axi-masters') != ['']:
                 node.delete('xlnx,interconnect-s-axi-masters')
             if node.propval('xlnx,rable') != ['']:
                 node.delete('xlnx,rable')
->>>>>>> 31cb66ad
 
         if node.propval('status') != ['']:
             if linux_dt and node.name == "smmu@fd800000" and machine == "psu_cortexa53_0":
@@ -235,13 +219,6 @@
                             'psu_lpd_slcr_secure', 'psu_lpd_xppu_sink', 'psu_mbistjtag', 'psu_message_buffers', 'psu_ocm_xmpu_cfg',
                             'psu_pcie_attrib_0', 'psu_pcie_dma', 'psu_pcie_high1', 'psu_pcie_high2', 'psu_pcie_low',
                             'psu_pmu_global_0', 'psu_qspi_linear_0', 'psu_rpu', 'psu_rsa', 'psu_siou', 'psu_ipi',
-<<<<<<< HEAD
-                            'psx_PSM_PPU', 'psx_ram_instr_cntlr', 'psx_rpu',
-                            'psx_fpd_gpv', 'ddr4']
-
-    if linux_dt:
-        yaml_prune_list = ["xlnx,xdma-host.yaml", "xlnx,rfdc.yaml", "xlnx,sd-fec.yaml", "xlnx,clocking-wizard.yaml"]
-=======
                             'psx_PSM_PPU', 'psx_ram_instr_cntlr', 'psx_rpu', 'psx_fpd_gpv', 'ddr4', 'ps7_ram', 'ps7_afi',
                             'ps7_pmu', 'ps7_ocmc', 'ps7_scuc', 'ps7_iop_bus_config', 'ps7_gpv', 'psu_ocm_ram_0', 'psv_ocm_ram_0',
                             'psx_ocm_ram', 'ocm_ram', 'psx_ocm_ram_0', 'ocm_ram_0', 'gt_quad_base', 'psv_coresight_apu_cti',
@@ -260,7 +237,6 @@
     if linux_dt:
         binding_dir = os.path.join(os.path.dirname(os.path.realpath(__file__)), "yaml_bindings")
         yaml_prune_list = utils.find_files("*.yaml", binding_dir)
->>>>>>> 31cb66ad
         driver_compatlist = []
         # Shouldn't delete properties
         driver_proplist = ["#interrupt-cells", "#address-cells", "#size-cells", "device_type"]

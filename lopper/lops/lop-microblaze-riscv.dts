--- conflicted
+++ resolved
@@ -102,21 +102,6 @@
                                    libpath.append('riscv64-unknown-elf/riscv32-xilinx-elf/usr/lib/')
                                    cflags_data = {}
                                    archflags_lib_map = {
-<<<<<<< HEAD
-                                       'rv32if' : 'rv32if_zicsr',
-                                       'rv32imf' : 'rv32imf_zicsr',
-                                       'rv32ifc' : 'rv32ifc_zicsr',
-                                       'rv32imfc' : 'rv32imfc_zicsr',
-                                       'rv32ia' : 'rv32i',
-                                       'rv32ima' : 'rv32im',
-                                       'rv32iaf' : 'rv32if_zicsr',
-                                       'rv32imaf' : 'rv32imf_zicsr',
-                                       'rv32iac' : 'rv32ic',
-                                       'rv32imac' : 'rv32imc',
-                                       'rv32iafc' : 'rv32ifc_zicsr',
-                                       'rv32imafc' : 'rv32imfc_zicsr',
-                                       'rv32imfdc' : 'rv32imfdc_zicsr'
-=======
                                        'rv32imf' : 'rv32imf_zicsr',
                                        'rv32imfc' : 'rv32imfc_zicsr',
                                        'rv32ia' : 'rv32i',
@@ -134,7 +119,6 @@
                                        'rv64imfdc' : 'rv64imfdc_zicsr',
                                        'rv64imafc' : 'rv64imafc_zicsr'
 
->>>>>>> 31cb66ad
                                    }
 
                                    for property in proplist:
